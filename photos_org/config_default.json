{
  "system": {
    "max_file_size": 52428800,
    "timeout": 10,
    "max_concurrent": 2,
    "temp_file_max_age": 24
  },
  "database": {
    "path": "./photo_db/photos.db"
  },
  "dashscope": {
    "api_key": "sk-9ade5a04da1a46c998a203db3ccd70fe",
    "base_url": "https://dashscope.aliyuncs.com/api/v1",
    "model": "qwen-vl-plus",
    "available_models": [
      "qwen-vl-plus",
      "qwen-vl-plus-latest",
      "qwen-vl-plus-2025-08-15",
      "qwen-vl-plus-2025-05-07",
      "qwen-vl-plus-2025-01-25",
      "qwen-vl-plus-0102",
      "qwen-vl-max",
      "qwen-vl-max-latest",
      "qwen-vl-max-2025-08-13",
      "qwen-vl-max-2025-04-08",
      "qwen-vl-max-2025-01-25",
      "qwen-vl-max-2025-04-02",
      "qwen-vl-max-1030",
      "qwen-vl-max-1119",
      "qwen-vl-max-1230",
      "qwen-vl-max-0809"
    ],
    "timeout": 30,
    "max_retry_count": 3
  },
  "storage": {
    "base_path": "./storage",
    "originals_path": "originals",
    "thumbnails_path": "thumbnails",
    "temp_path": "temp",
    "backups_path": "backups",
    "thumbnail_size": 300,
    "thumbnail_quality": 50
  },
  "analysis": {
    "duplicate_threshold": 5,
    "quality_threshold": 0,
    "concurrent": 5,
    "timeout": 30,
    "batch_size": 500,
    "batch_threshold": 200
  },
  "logging": {
    "level": "INFO",
    "file_path": "./logs/app.log",
    "max_size": "10MB",
    "backup_count": 5
  },
  "server": {
    "host": "0.0.0.0",
    "port": 8000,
    "debug": false
  },
  "ui": {
    "photos_per_page": 12,
    "similar_photos_limit": 8,
    "hot_tags_limit": 10,
    "hot_categories_limit": 10
  },
  "search": {
    "similarity_threshold": 0.6,
    "timeout": 5,
    "default_page_size": 20,
    "max_page_size": 100,
    "suggestion_limit": 10,
    "history_limit": 50
  },
  "similarity": {
    "first_layer_weights": {
      "perceptual_hash": 0.25,
      "objects": 0.15,
      "time": 0.15,
      "color_histogram": 0.15,
      "scene_type": 0.1,
      "location": 0.05,
      "description": 0.15,
      "emotion": 0.05,
      "activity": 0.05,
      "tags": 0.05,
      "camera": 0.05,
      "structural": 0.1
    },
    "first_layer_thresholds": {
      "perceptual_hash": 0.6,
      "color_histogram": 0.7,
      "structural": 0.8,
      "scene_type": 1.0,
      "objects": 0.5,
      "emotion": 0.6,
      "activity": 0.6,
      "description": 0.5,
      "tags": 0.5,
      "time": 0.8,
      "location": 0.9,
      "camera": 0.7,
      "combined": 0.55
    },
    "algorithms": {
      "primary_algorithm": "perceptual_hash",
      "fallback_algorithms": [
        "color_histogram",
        "structural"
      ],
      "ai_enabled": true,
      "exif_enabled": true
    },
    "performance": {
      "batch_size": 100,
      "cache_enabled": true,
      "cache_ttl": 3600,
      "max_concurrent": 5
    }
  },
  "import": {
    "supported_formats": [
      ".jpg",
      ".jpeg",
      ".png",
      ".tiff",
      ".tif",
      ".webp",
      ".bmp",
      ".gif",
      ".heic",
      ".heif"
    ],
    "max_upload_files": 20000,
<<<<<<< HEAD
    "scan_batch_size": 1000
    
=======
    "scan_batch_size": 500,
    "batch_threshold": 200
>>>>>>> 06ce6afa
  },
  "quality": {
    "weights": {
      "sharpness": 0.3,
      "brightness": 0.2,
      "contrast": 0.2,
      "color": 0.15,
      "composition": 0.15
    },
    "thresholds": {
      "excellent": 80,
      "good": 60,
      "fair": 40,
      "poor": 20
    }
  }
}<|MERGE_RESOLUTION|>--- conflicted
+++ resolved
@@ -135,13 +135,8 @@
       ".heif"
     ],
     "max_upload_files": 20000,
-<<<<<<< HEAD
-    "scan_batch_size": 1000
-    
-=======
-    "scan_batch_size": 500,
+    "scan_batch_size": 1000,
     "batch_threshold": 200
->>>>>>> 06ce6afa
   },
   "quality": {
     "weights": {
